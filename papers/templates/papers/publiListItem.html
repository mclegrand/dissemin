{% load author %}
{% load i18n %}
<div class="pubLogo">
    {% if paper.pdf_url %}<a href="{{ paper.pdf_url }}"><img src="/static/symbol-PDF-{{ paper.oa_status }}.png" width="52" height="70" /></a>
    {% else %}<img src="/static/symbol-{{ paper.oa_status }}.png" width="52" height="70" />{% endif %}
</div>

<<<<<<< HEAD
<div class="pubText"><span class="paperAuthors">
{% for a2 in paper.sorted_authors %}{% if not forloop.first %},{% endif %}
{% if a2.researcher and a2.researcher.id = researcher_id %}
<strong>{{ a2 }}</strong>{% else %}
{{ a2|authorlink }}{% endif %}{% endfor %}</span><br />
<span class="paperTitle">

    <span><a href="{% url 'paper' paper.id %}" id="paper-title-{{ paper.id }}" data-params="{csrfmiddlewaretoken:'{{csrf_token}}'}">{% autoescape off %}{{ paper.title }}{% endautoescape %}</a>&nbsp;</span>
</span><br />
<span class="pubRef">
{% for publi in paper.publication_set.all %}
{{ publi | publication }}{% if forloop.last %}.{% else %},{% endif %}<br />
{% empty %}
{% for record in paper.prioritary_oai_records %}
{% if record.splash_url %}<a href="{{ record.splash_url }}">{% endif %}{{ record.source.name }}{% if record.pdf_url == None %}{% trans " (metadata only)" %}{% endif %}{% if record.splash_url %}</a>{% endif %}{% if forloop.last %}.{% else %},{% endif %}{% endfor %}
<br />
{% endfor %}
</span>
{% if request.user.is_authenticated %}
<form>
    <div class="btn-group-sm" data-toggle="buttons">
    {% with vis=paper.annotation_code %}
    <label class="btn button-paper-right annotate-paper {% if vis == 0 %}active{% endif %}">
        <input type="radio" name="annotate-paper-{{ paper.pk }}" class="annotate-paper-radio" value="0"
         {% if vis == 0 %}checked="checked"{% endif %}/>
        {% trans "Right" %}
    </label>
    <label class="btn button-paper-wrong annotate-paper {% if vis == 2 %}active{%endif%}">
        <input type="radio" name="annotate-paper-{{ paper.pk }}" class="annotate-paper-radio" value="2"
        {% if vis == 2 %}checked="checked"{% endif %}/>
        {% trans "Wrong" %}
    </label>
    {% endwith %}
    <span></span>
</div>
</form>
{% endif %}
=======
<div class="pubText">
    <span class="paperAuthors">
        {% for a2 in paper.displayed_authors %}{% if not forloop.first %},{% endif %}
        {% if a2.researcher and a2.researcher.id = researcher_id %}
        <strong>{{ a2 }}</strong>{% else %}
        {{ a2|authorlink }}{% endif %}{% endfor %}
        {% if paper.has_many_authors %}
            {% blocktrans trimmed with remaining_authors=paper.nb_remaining_authors %}
            and {{ remaining_authors }} other authors
            {% endblocktrans %}
        {% endif %}
    </span>
    <br />
    <span class="paperTitle">
        <span>
            <a href="{% url 'paper' paper.id %}" id="paper-title-{{ paper.id }}" data-params="{csrfmiddlewaretoken:'{{csrf_token}}'}">{{ paper.title }}</a>
        </span>
    </span>
    <br />
    
    <span class="pubRef">
        {% if paper.pdf_url %}
            <a href="{{ paper.pdf_url }}"><img src="/static/extpdf.png" alt="PDF" /></a> |
        {% endif %}
>>>>>>> 32c9aa60

        {% for publi in paper.publication_set.all %}
            {{ publi | publication }}{% if forloop.last %}.{% else %},{% endif %}<br />
        {% empty %}
            {% for record in paper.prioritary_oai_records %}
                {% if record.splash_url %}<a href="{{ record.splash_url }}">{% endif %}{{ record.source.name }}{% if record.pdf_url == None %}{% trans " (metadata only)" %}{% endif %}{% if record.splash_url %} <img src="/static/extlink.png"/></a>{% endif %}{% if forloop.last %}.{% else %},{% endif %}
            {% endfor %}
            <br />
         {% endfor %}
    </span>
    
    {% if request.user.is_authenticated %}
    <form>
        <div class="btn-group-sm" data-toggle="buttons">
        {% with vis=paper.annotation_code %}
        <label class="btn button-paper-right annotate-paper {% if vis == 0 %}active{% endif %}">
            <input type="radio" name="annotate-paper-{{ paper.pk }}" class="annotate-paper-radio" value="0"
             {% if vis == 0 %}checked="checked"{% endif %}/>
            {% trans "Right" %}
        </label>
        <label class="btn button-paper-wrong annotate-paper {% if vis == 2 %}active{%endif%}">
            <input type="radio" name="annotate-paper-{{ paper.pk }}" class="annotate-paper-radio" value="2"
            {% if vis == 2 %}checked="checked"{% endif %}/>
            {% trans "Wrong" %}
        </label>
        {% endwith %}
        <span></span>
    </div>
    </form>
    {% endif %}

</div><|MERGE_RESOLUTION|>--- conflicted
+++ resolved
@@ -5,45 +5,6 @@
     {% else %}<img src="/static/symbol-{{ paper.oa_status }}.png" width="52" height="70" />{% endif %}
 </div>
 
-<<<<<<< HEAD
-<div class="pubText"><span class="paperAuthors">
-{% for a2 in paper.sorted_authors %}{% if not forloop.first %},{% endif %}
-{% if a2.researcher and a2.researcher.id = researcher_id %}
-<strong>{{ a2 }}</strong>{% else %}
-{{ a2|authorlink }}{% endif %}{% endfor %}</span><br />
-<span class="paperTitle">
-
-    <span><a href="{% url 'paper' paper.id %}" id="paper-title-{{ paper.id }}" data-params="{csrfmiddlewaretoken:'{{csrf_token}}'}">{% autoescape off %}{{ paper.title }}{% endautoescape %}</a>&nbsp;</span>
-</span><br />
-<span class="pubRef">
-{% for publi in paper.publication_set.all %}
-{{ publi | publication }}{% if forloop.last %}.{% else %},{% endif %}<br />
-{% empty %}
-{% for record in paper.prioritary_oai_records %}
-{% if record.splash_url %}<a href="{{ record.splash_url }}">{% endif %}{{ record.source.name }}{% if record.pdf_url == None %}{% trans " (metadata only)" %}{% endif %}{% if record.splash_url %}</a>{% endif %}{% if forloop.last %}.{% else %},{% endif %}{% endfor %}
-<br />
-{% endfor %}
-</span>
-{% if request.user.is_authenticated %}
-<form>
-    <div class="btn-group-sm" data-toggle="buttons">
-    {% with vis=paper.annotation_code %}
-    <label class="btn button-paper-right annotate-paper {% if vis == 0 %}active{% endif %}">
-        <input type="radio" name="annotate-paper-{{ paper.pk }}" class="annotate-paper-radio" value="0"
-         {% if vis == 0 %}checked="checked"{% endif %}/>
-        {% trans "Right" %}
-    </label>
-    <label class="btn button-paper-wrong annotate-paper {% if vis == 2 %}active{%endif%}">
-        <input type="radio" name="annotate-paper-{{ paper.pk }}" class="annotate-paper-radio" value="2"
-        {% if vis == 2 %}checked="checked"{% endif %}/>
-        {% trans "Wrong" %}
-    </label>
-    {% endwith %}
-    <span></span>
-</div>
-</form>
-{% endif %}
-=======
 <div class="pubText">
     <span class="paperAuthors">
         {% for a2 in paper.displayed_authors %}{% if not forloop.first %},{% endif %}
@@ -59,7 +20,7 @@
     <br />
     <span class="paperTitle">
         <span>
-            <a href="{% url 'paper' paper.id %}" id="paper-title-{{ paper.id }}" data-params="{csrfmiddlewaretoken:'{{csrf_token}}'}">{{ paper.title }}</a>
+            <a href="{% url 'paper' paper.id %}" id="paper-title-{{ paper.id }}" data-params="{csrfmiddlewaretoken:'{{csrf_token}}'}">{% autoescape off %}{{ paper.title }}{% endautoescape %}</a>
         </span>
     </span>
     <br />
@@ -68,7 +29,6 @@
         {% if paper.pdf_url %}
             <a href="{{ paper.pdf_url }}"><img src="/static/extpdf.png" alt="PDF" /></a> |
         {% endif %}
->>>>>>> 32c9aa60
 
         {% for publi in paper.publication_set.all %}
             {{ publi | publication }}{% if forloop.last %}.{% else %},{% endif %}<br />
