--- conflicted
+++ resolved
@@ -98,11 +98,7 @@
         affiliations[max_sim_idx] = orcid
     return affiliations
 
-<<<<<<< HEAD
-def fetch_orcid_records(id, profile=None):
-=======
 def fetch_orcid_records(id, profile=None, use_doi=True):
->>>>>>> c3a3126b
     """
     Queries ORCiD to retrieve the publications associated with a given ORCiD.
 
@@ -119,12 +115,9 @@
     # Get ORCiD profile
     if profile is None:
         profile = get_orcid_profile(id)
-<<<<<<< HEAD
-=======
     if profile is None:
         print "ORCID profile %s not found, aborting" % id
         return 0
->>>>>>> c3a3126b
 
     # Reference name
     ref_name = get_name_from_orcid_profile(profile)
