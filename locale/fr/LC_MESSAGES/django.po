# French translation for Dissemin.
# Copyright (C) 2014 Antonin Delpeuch
# This file is distributed under the same license as the Dissemin package.
# Antonin Delpeuch <antonin@delpeuch.eu>, 2014.
#
#, fuzzy
msgid ""
msgstr ""
"Project-Id-Version: PACKAGE VERSION\n"
"Report-Msgid-Bugs-To: \n"
<<<<<<< HEAD
"POT-Creation-Date: 2014-12-16 15:30+0100\n"
=======
"POT-Creation-Date: 2014-12-14 22:31+0100\n"
>>>>>>> 276501ce
"PO-Revision-Date: YEAR-MO-DA HO:MI+ZONE\n"
"Last-Translator: FULL NAME <EMAIL@ADDRESS>\n"
"Language-Team: LANGUAGE <LL@li.org>\n"
"Language: \n"
"MIME-Version: 1.0\n"
"Content-Type: text/plain; charset=UTF-8\n"
"Content-Transfer-Encoding: 8bit\n"
"Plural-Forms: nplurals=2; plural=(n > 1);\n"

#: papers/forms.py:9
msgid "First name"
msgstr "Prénom"

#: papers/forms.py:10
msgid "Last name"
msgstr "Nom"

#: papers/forms.py:11 papers/templates/papers/department.html:81
#: papers/templates/papers/search.html:44
msgid "Department"
msgstr "Département"

#: papers/forms.py:12
msgid "Email"
msgstr "Email"

#: papers/forms.py:13 papers/templates/papers/publisher.html:40
msgid "Homepage"
msgstr "Site web"

#: papers/forms.py:14
msgid "Role"
msgstr "Fonction"

#: papers/models.py:7
msgid "Open Access"
msgstr "Accès Libre"

#: papers/models.py:8
msgid "Allows pre/post prints"
msgstr "Pré/post-publications autorisées"

#: papers/models.py:9
msgid "Forbids pre/post prints"
msgstr "Pré/post-publications interdites"

#: papers/models.py:10
msgid "Policy unclear"
msgstr "Politique inconnue"

#: papers/models.py:13 papers/templates/papers/paper.html:38
msgid "Available"
msgstr "Disponible"

#: papers/models.py:14 papers/templates/papers/paper.html:39
msgid "Unavailable"
msgstr "Indisponible"

#: papers/models.py:16
msgid "Visible"
msgstr "Visible"

#: papers/models.py:17
msgid "Candidate"
msgstr "Candidat"

#: papers/models.py:18
msgid "Deleted"
msgstr "Supprimé"

#: papers/models.py:21
msgid "Allowed"
msgstr ""

#: papers/models.py:22
msgid "Forbidden"
msgstr ""

#: papers/models.py:23
msgid "Restricted"
msgstr ""

#: papers/models.py:24
msgid "Unclear"
msgstr ""

#: papers/models.py:25
msgid "Unknown"
msgstr ""

#: papers/models.py:60 papers/models.py:74
msgid "Anonymous researcher"
msgstr "Chercheur anonyme"

#: papers/views.py:43
msgid "Publishers"
msgstr "Maisons d'édition"

#: papers/views.py:80 papers/views.py:121
msgid "Papers"
msgstr "Papiers"

#: papers/views.py:84
msgid " authored by "
msgstr " écrits par "

#: papers/views.py:89
msgid " authored in "
msgstr " écrits au "

#: papers/views.py:94
msgid " in "
msgstr " dans "

#: papers/views.py:99
msgid " published by "
msgstr " publiés par "

#: papers/views.py:122
msgid "All papers"
msgstr "Tous les papiers"

#: papers/templates/papers/department.html:44
#: papers/templates/papers/group.html:18
msgid "Members:"
msgstr "Membres:"

#: papers/templates/papers/department.html:51
#: papers/templates/papers/publiListItem.html:15
msgid "Delete"
msgstr "Supprimer"

#: papers/templates/papers/department.html:73
msgid "Add"
msgstr "Ajouter"

#: papers/templates/papers/department.html:83
msgid "Papers of the members"
msgstr "Papiers des membres"

#: papers/templates/papers/group.html:14
msgid "Website"
msgstr "Page web"

#: papers/templates/papers/index.html:12
#, python-format
msgid ""
"\n"
"    There are currently %(nb_researchers)s registered researchers,\n"
"from %(nb_departments)s departments.\n"
"    "
msgstr ""
"\n"
"Il y a actuellement %(nb_researchers)s chercheurs inscrits,\n"
"dans %(nb_departments)s départements.\n"
"    "

#: papers/templates/papers/index.html:19
#, python-format
msgid ""
"\n"
"    See <a href=\"%(search_url)s\">all papers</a> or browse by department:\n"
"    "
msgstr ""
"\n"
"   Consulter <a href=\"%(search_url)s\">tous les papiers</a> ou parcourir "
"par département:\n"
"    "

#: papers/templates/papers/index.html:30
#, python-format
msgid "See also the <a href=\"%(publishers_url)s\">publishers list</a>."
msgstr "Voir aussi la <a href=\"%(publishers_url)s\">liste des maisons d'édition</a>."

#: papers/templates/papers/paper.html:37
msgid "Full text:"
msgstr "Texte intégral:"

#: papers/templates/papers/paper.html:42
msgid "Publisher policy:"
msgstr "Politique de la maison d'édition:"

#: papers/templates/papers/paper.html:43
msgid "details"
msgstr "détails"

#: papers/templates/papers/paper.html:49
msgid "Abstract."
msgstr "Résumé."

#: papers/templates/papers/paper.html:56
msgid "Available from"
msgstr "Disponible depuis"

#: papers/templates/papers/paper.html:72
msgid "[Web page]"
msgstr "[Page web]"

#: papers/templates/papers/paper.html:75
msgid "[PDF]"
msgstr "[PDF]"

#: papers/templates/papers/paper.html:80
<<<<<<< HEAD
#: papers/templates/papers/publisher.html:17
=======
#: papers/templates/papers/publisher.html:36
>>>>>>> 276501ce
#: papers/templates/papers/search.html:68
msgid "Publisher"
msgstr "Maison d'édition"

#: papers/templates/papers/paper.html:82
msgid "via DOI"
msgstr "via DOI"

#: papers/templates/papers/publisher.html:45
msgid "Policy"
msgstr "Politique"

#: papers/templates/papers/publisher.html:70
#, python-format
msgid ""
"\n"
"%(name)s has published <a href=\"%(search_url)s?publisher=%(id)s\">%(count)s "
"productions</a> authored by researchers from ENS.\n"
"   "
msgstr ""
"\n"
"  %(name)s a publié <a href=\"%(search_url)s?publisher=%(id)s\">%(count)s "
"productions</a> écrites par des chercheurs de l'ENS.\n"
"   "

#: papers/templates/papers/publisher.html:74
<<<<<<< HEAD
msgid "Conditions"
msgstr "Conditions"

#: papers/templates/papers/publisher.html:80
msgid "Policy details"
msgstr "Détails de la politique"

#: papers/templates/papers/publisher.html:86
=======
#, python-format
msgid ""
"\n"
"   Preprint policy: %(policy)s\n"
"   "
msgstr ""
"\n"
"   Politique de prépublication: %(policy)s\n"
"   "

#: papers/templates/papers/publisher.html:84
#, python-format
msgid ""
"\n"
"   Postprint policy: %(policy)s\n"
"  "
msgstr ""
"\n"
"   Politique de postpublication: %(policy)s\n"
"   "

#: papers/templates/papers/publisher.html:94
#, python-format
msgid ""
"\n"
"    Published version policy: %(policy)s\n"
"   "
msgstr ""
"\n"
"    Politique pour la version finale: %(policy)s\n"
"    "

#: papers/templates/papers/publisher.html:103
msgid "Conditions"
msgstr "Conditions"

#: papers/templates/papers/publisher.html:109
msgid "Policy details"
msgstr "Détails de la politique"

#: papers/templates/papers/publisher.html:115
>>>>>>> 276501ce
msgid "Source:"
msgstr "Source :"

<<<<<<< HEAD
#: papers/templates/papers/publisher.html:87
msgid "Journals in which researchers have authored papers"
msgstr "Revues dans lesquelles les chercheurs ont écrit des papiers"

#: papers/templates/papers/publisher.html:95
=======
#: papers/templates/papers/publisher.html:116
msgid "Journals in which researchers have authored papers"
msgstr "Revues dans lesquelles les chercheurs ont écrit des papiers"

#: papers/templates/papers/publisher.html:124
>>>>>>> 276501ce
msgid "None."
msgstr "Aucune."

#: papers/templates/papers/publishers.html:21
#: papers/templates/papers/search.html:78
msgid "Refine search"
msgstr "Affiner la recherche"

#: papers/templates/papers/publishers.html:23
#, python-format
msgid ""
"\n"
"    %(nb_results)s publishers found\n"
"    "
msgstr ""
"\n"
"    %(nb_results)s résultats\n"
"    "

#: papers/templates/papers/publishers.html:29
#: papers/templates/papers/search.html:86
msgid "By publisher policy:"
msgstr "Par politique de publication"

#: papers/templates/papers/publishers.html:64
#: papers/templates/papers/search.html:141
msgid "No production found."
msgstr "Aucune production trouvée."

#: papers/templates/papers/search.html:28
msgid "Researcher"
msgstr "Personne"

#: papers/templates/papers/search.html:36
msgctxt "Researcher"
msgid "Homepage"
msgstr "Page personnelle"

#: papers/templates/papers/search.html:39
msgid "Address:"
msgstr "Adresse:"

#: papers/templates/papers/search.html:48
#, python-format
msgid ""
"\n"
"            %(count)s members\n"
"            "
msgstr ""
"\n"
"            %(count)s membres\n"
"            "

#: papers/templates/papers/search.html:55
msgid "Journal"
msgstr "Revue"

#: papers/templates/papers/search.html:58
msgid "Published by"
msgstr "Publiée par"

#: papers/templates/papers/search.html:60
msgid "ISSN:"
msgstr "ISSN:"

<<<<<<< HEAD
#: papers/templates/papers/search.html:78
msgid "Refine search"
msgstr "Affiner la recherche"

=======
>>>>>>> 276501ce
#: papers/templates/papers/search.html:80
#, python-format
msgid ""
"\n"
"    %(nb_results)s papers found\n"
"    "
msgstr ""
"\n"
"    %(nb_results)s résultats\n"
"    "

<<<<<<< HEAD
#: papers/templates/papers/search.html:86
msgid "By publisher policy:"
msgstr "Par politique de publication"

=======
>>>>>>> 276501ce
#: papers/templates/papers/search.html:99
msgid "By full text availability:"
msgstr "Par disponibilité du texte intégral"

#: papers/templates/papers/search.html:112
msgid "By visibility:"
msgstr "Par visibilité"

<<<<<<< HEAD
#: papers/templates/papers/search.html:141
msgid "No production found."
msgstr "Aucune production trouvée."

=======
>>>>>>> 276501ce
#: papers/templatetags/statuses.py:17
msgid "Unknown OA status"
msgstr "État OA inconnu"

#: papers/templatetags/statuses.py:24
msgid "Unknown PDF status"
msgstr "État PDF inconnu"

#: papers/templatetags/statuses.py:29
msgid "Preprints can be archived."
msgstr "Les prépublications peuvent être archivées."

#: papers/templatetags/statuses.py:30
msgid "Preprints cannot be archived."
msgstr "Les prépublications ne peuvent pas être archivées."

#: papers/templatetags/statuses.py:31
msgid "Under the restrictions below, preprints can be archived."
msgstr ""
"Sous les conditions ci-dessous, les prépublications peuvent être archivées."

#: papers/templatetags/statuses.py:32
msgid "Preprints archiving policy unclear"
msgstr "La politique concernant les prépublications est confuse."

#: papers/templatetags/statuses.py:33
msgid "Preprints archiving policy unknown"
msgstr "La politique concernant les prépublications est inconnue."

#: papers/templatetags/statuses.py:34
msgid "Postprints can be archived."
msgstr "Les postpublications peuvent être archivées."

#: papers/templatetags/statuses.py:35
msgid "Postprints cannot be archived."
msgstr "Les postpublications ne peuvent pas être archivées."

#: papers/templatetags/statuses.py:36
msgid "Under the restrictions below, postprints can be archived."
msgstr ""
"Sous les conditions ci-dessous, les postpublications peuvent être archivées."

#: papers/templatetags/statuses.py:37
msgid "Postprint archiving policy unclear."
msgstr "La politique concernant les postpublications est confuse."

#: papers/templatetags/statuses.py:38
msgid "Postprint archiving policy unknown."
msgstr "La poltique concernant les postpublications est inconnue."

#: papers/templatetags/statuses.py:39
msgid "Final versions can be archived."
msgstr "Les versions finales peuvent être archivées."

#: papers/templatetags/statuses.py:40
msgid "Final versions cannot be archived."
msgstr "Les versions finales ne peuvent pas être archivées."

#: papers/templatetags/statuses.py:41
msgid "Under the restrictions below, final versions can be archived."
msgstr ""
"Sous les conditions ci-dessous, les versions finales peuvent être archivées."

#: papers/templatetags/statuses.py:42
msgid "Final version archiving policy unclear."
msgstr "La politique concernant les versions finales est confuse."

#: papers/templatetags/statuses.py:43
msgid "Final version archiving policy unknown."
msgstr "La politique concernant les versions finales est inconnue."

#: papers/templatetags/statuses.py:45
msgid "Unknown policy"
msgstr "Politique inconnue"

#: templates/admin/base_site.html:4
msgid "Dissemin site admin"
msgstr "Administration du site Dissemin"

#: templates/admin/base_site.html:7
msgid "Dissemin administration"
msgstr "Administration de Dissemin"

#: templates/dissemin/skeleton.html:32
msgctxt "memu bar"
msgid "Home"
msgstr "Accueil"

#: templates/dissemin/skeleton.html:32
msgid "About"
msgstr "À propos"

#: templates/dissemin/skeleton.html:32
msgid "Feedback"
msgstr "Réactions"

#: templates/dissemin/skeleton.html:36
msgid "Login"
msgstr "Se connecter"

#: templates/dissemin/skeleton.html:48
msgid ""
"The information provided on this website should not be relied upon for legal "
"advice."
msgstr ""
"Les informations rassemblées sur ce site sont fournies à titre indicatif "
"uniquement et sans aucune garantie."

#: templates/dissemin/skeleton.html:49
msgid "Contact:"
msgstr "Contact:"

#~ msgid ""
#~ "\n"
#~ "   Preprint policy: %(policy)s\n"
#~ "   "
#~ msgstr ""
#~ "\n"
#~ "   Politique de prépublication: %(policy)s\n"
#~ "   "

#~ msgid ""
#~ "\n"
#~ "   Postprint policy: %(policy)s\n"
#~ "  "
#~ msgstr ""
#~ "\n"
#~ "   Politique de postpublication: %(policy)s\n"
#~ "   "

#~ msgid ""
#~ "\n"
#~ "    Published version policy: %(policy)s\n"
#~ "   "
#~ msgstr ""
#~ "\n"
#~ "    Politique pour la version finale: %(policy)s\n"
#~ "    "<|MERGE_RESOLUTION|>--- conflicted
+++ resolved
@@ -8,11 +8,7 @@
 msgstr ""
 "Project-Id-Version: PACKAGE VERSION\n"
 "Report-Msgid-Bugs-To: \n"
-<<<<<<< HEAD
 "POT-Creation-Date: 2014-12-16 15:30+0100\n"
-=======
-"POT-Creation-Date: 2014-12-14 22:31+0100\n"
->>>>>>> 276501ce
 "PO-Revision-Date: YEAR-MO-DA HO:MI+ZONE\n"
 "Last-Translator: FULL NAME <EMAIL@ADDRESS>\n"
 "Language-Team: LANGUAGE <LL@li.org>\n"
@@ -216,11 +212,6 @@
 msgstr "[PDF]"
 
 #: papers/templates/papers/paper.html:80
-<<<<<<< HEAD
-#: papers/templates/papers/publisher.html:17
-=======
-#: papers/templates/papers/publisher.html:36
->>>>>>> 276501ce
 #: papers/templates/papers/search.html:68
 msgid "Publisher"
 msgstr "Maison d'édition"
@@ -247,7 +238,6 @@
 "   "
 
 #: papers/templates/papers/publisher.html:74
-<<<<<<< HEAD
 msgid "Conditions"
 msgstr "Conditions"
 
@@ -256,65 +246,14 @@
 msgstr "Détails de la politique"
 
 #: papers/templates/papers/publisher.html:86
-=======
-#, python-format
-msgid ""
-"\n"
-"   Preprint policy: %(policy)s\n"
-"   "
-msgstr ""
-"\n"
-"   Politique de prépublication: %(policy)s\n"
-"   "
-
-#: papers/templates/papers/publisher.html:84
-#, python-format
-msgid ""
-"\n"
-"   Postprint policy: %(policy)s\n"
-"  "
-msgstr ""
-"\n"
-"   Politique de postpublication: %(policy)s\n"
-"   "
-
-#: papers/templates/papers/publisher.html:94
-#, python-format
-msgid ""
-"\n"
-"    Published version policy: %(policy)s\n"
-"   "
-msgstr ""
-"\n"
-"    Politique pour la version finale: %(policy)s\n"
-"    "
-
-#: papers/templates/papers/publisher.html:103
-msgid "Conditions"
-msgstr "Conditions"
-
-#: papers/templates/papers/publisher.html:109
-msgid "Policy details"
-msgstr "Détails de la politique"
-
-#: papers/templates/papers/publisher.html:115
->>>>>>> 276501ce
 msgid "Source:"
 msgstr "Source :"
 
-<<<<<<< HEAD
 #: papers/templates/papers/publisher.html:87
 msgid "Journals in which researchers have authored papers"
 msgstr "Revues dans lesquelles les chercheurs ont écrit des papiers"
 
 #: papers/templates/papers/publisher.html:95
-=======
-#: papers/templates/papers/publisher.html:116
-msgid "Journals in which researchers have authored papers"
-msgstr "Revues dans lesquelles les chercheurs ont écrit des papiers"
-
-#: papers/templates/papers/publisher.html:124
->>>>>>> 276501ce
 msgid "None."
 msgstr "Aucune."
 
@@ -334,11 +273,6 @@
 "    %(nb_results)s résultats\n"
 "    "
 
-#: papers/templates/papers/publishers.html:29
-#: papers/templates/papers/search.html:86
-msgid "By publisher policy:"
-msgstr "Par politique de publication"
-
 #: papers/templates/papers/publishers.html:64
 #: papers/templates/papers/search.html:141
 msgid "No production found."
@@ -380,13 +314,6 @@
 msgid "ISSN:"
 msgstr "ISSN:"
 
-<<<<<<< HEAD
-#: papers/templates/papers/search.html:78
-msgid "Refine search"
-msgstr "Affiner la recherche"
-
-=======
->>>>>>> 276501ce
 #: papers/templates/papers/search.html:80
 #, python-format
 msgid ""
@@ -398,13 +325,10 @@
 "    %(nb_results)s résultats\n"
 "    "
 
-<<<<<<< HEAD
 #: papers/templates/papers/search.html:86
 msgid "By publisher policy:"
 msgstr "Par politique de publication"
 
-=======
->>>>>>> 276501ce
 #: papers/templates/papers/search.html:99
 msgid "By full text availability:"
 msgstr "Par disponibilité du texte intégral"
@@ -413,13 +337,6 @@
 msgid "By visibility:"
 msgstr "Par visibilité"
 
-<<<<<<< HEAD
-#: papers/templates/papers/search.html:141
-msgid "No production found."
-msgstr "Aucune production trouvée."
-
-=======
->>>>>>> 276501ce
 #: papers/templatetags/statuses.py:17
 msgid "Unknown OA status"
 msgstr "État OA inconnu"
