# -*- encoding: utf-8 -*-

# Dissemin: open access policy enforcement tool
# Copyright (C) 2014 Antonin Delpeuch
#
# This program is free software; you can redistribute it and/or
# modify it under the terms of the GNU Affero General Public License
# as published by the Free Software Foundation; either version 2
# of the License, or (at your option) any later version.
#
# This program is distributed in the hope that it will be useful,
# but WITHOUT ANY WARRANTY; without even the implied warranty of
# MERCHANTABILITY or FITNESS FOR A PARTICULAR PURPOSE.  See the
# GNU Affero General Public License for more details.
#
# You should have received a copy of the GNU Affero General Public License
# along with this program; if not, write to the Free Software
# Foundation, Inc., 51 Franklin Street, Fifth Floor, Boston, MA  02110-1301, USA.
#

from __future__ import unicode_literals

from deposit.models import Repository
from django import forms
from django.core.urlresolvers import reverse
from django.utils.translation import ugettext as __
from django.utils.translation import ugettext_lazy as _
from papers.models import UPLOAD_TYPE_CHOICES
from upload.models import UploadedPDF


class PaperDepositForm(forms.Form):
    """
    Main form for the deposit.
    It references both the file (as an ID) and the upload type.
    """
    file_id = forms.IntegerField()
    radioUploadType = forms.ChoiceField(
        label=_('Upload type'), choices=UPLOAD_TYPE_CHOICES)
    radioRepository = forms.ModelChoiceField(label=_('Repository'),
                                             queryset=Repository.objects.all())

    def clean_file_id(self):
        id = self.cleaned_data['file_id']
        try:
            uploadedPDF = UploadedPDF.objects.get(pk=id)
        except UploadedPDF.NotFound:
            raise forms.ValidationError(
                __("Invalid full text identifier."), code='invalid_file_id')
        return uploadedPDF


def wrap_with_prefetch_status(baseWidget, get_callback, fieldname):
    """
    Add a status text above the widget to display the prefetching status
    of the data in the field.

    :param baseWidget: the :class:`Widget` to be prefetched: the prefetching
            status will be displayed above that widget and its value will
            be set by the JS code
    :param get_callback: function returning the AJAX URL where to get
        the prefetching status from. This is a callback and not a plain
        string for technical reasons (the URL cannot be computed before
        Django is fully loaded).
    :param fieldname: The name of the field to be prefetched, passed
        to the AJAX callback.
    """
    orig_render = baseWidget.render

    def new_render(self, name, value, attrs=None):
        base_html = orig_render(self, name, value, attrs)
        callback = get_callback()
        if value:
            return base_html
        return ('<span class="prefetchingFieldStatus" data-callback="%s" data-fieldid="%s" data-fieldname="%s" data-objfieldname="%s"></span>' % (callback, attrs['id'], name, fieldname))+base_html
    baseWidget.render = new_render
    return baseWidget


class BaseMetadataForm(forms.Form):
    # Dummy field to store the paper id (required for dynamic fetching of the
    # abstract)
    paper_id = forms.IntegerField(
<<<<<<< HEAD
        required=False,
        widget=forms.HiddenInput
    )
=======
            required=False,
            widget=forms.HiddenInput
            )

class FormWithAbstract(BaseMetadataForm):
    """
    A simple metadata form, only including the abstract.
    Repositories can subclass this form to add more fields.
    """
>>>>>>> c2764c02
    abstract = forms.CharField(
            label=__('Abstract'),
            required=True,
            widget=wrap_with_prefetch_status(forms.Textarea,
                                             lambda: reverse(
                                                 'ajax-waitForConsolidatedField'),
                                             'paper_id')(attrs={'class': 'form-control'})
            )<|MERGE_RESOLUTION|>--- conflicted
+++ resolved
@@ -81,21 +81,15 @@
     # Dummy field to store the paper id (required for dynamic fetching of the
     # abstract)
     paper_id = forms.IntegerField(
-<<<<<<< HEAD
         required=False,
         widget=forms.HiddenInput
     )
-=======
-            required=False,
-            widget=forms.HiddenInput
-            )
 
 class FormWithAbstract(BaseMetadataForm):
     """
     A simple metadata form, only including the abstract.
     Repositories can subclass this form to add more fields.
     """
->>>>>>> c2764c02
     abstract = forms.CharField(
             label=__('Abstract'),
             required=True,
